/*
 * This Source Code Form is subject to the terms of the Mozilla Public
 * License, v. 2.0. If a copy of the MPL was not distributed with this
 * file, You can obtain one at http://mozilla.org/MPL/2.0/.
 */

/*
 * Copyright 2019, Joyent, Inc.
 */

use crate::agent::{AgentAssignmentState, Assignment as AgentAssignment};
use crate::config::Config;
use crate::error::{CrossbeamError, Error, InternalError, InternalErrorCode};
use crate::jobs::{
    Assignment, AssignmentId, AssignmentPayload, AssignmentState, ObjectId,
    ObjectSkippedReason, StorageId, Task, TaskStatus,
};
use crate::moray_client;
use crate::picker::{self as mod_picker, SharkSource, StorageNode};

use std::collections::hash_map::Entry::{Occupied, Vacant};
use std::collections::HashMap;
use std::error::Error as _Error;
use std::io::{ErrorKind, Write};
use std::str::FromStr;
use std::string::ToString;
use std::sync::{Arc, Mutex, RwLock};
use std::thread;
use std::time::Duration;

use strum::IntoEnumIterator;

use crossbeam_channel as crossbeam;
use crossbeam_channel::TryRecvError;
use crossbeam_deque::{Injector, Steal};
use libmanta::moray::{MantaObject, MantaObjectShark};
use moray::client::MorayClient;
use reqwest;
use threadpool::ThreadPool;

// --- Diesel Stuff, TODO This should be refactored --- //

use diesel::backend;
use diesel::deserialize::{self, FromSql};
use diesel::prelude::*;
use diesel::serialize::{self, IsNull, Output, ToSql};
use diesel::sql_types;
use diesel::sqlite::Sqlite;

// Note: The ordering of the fields in this table must match the ordering of
// the fields in 'struct EvacuateObject'
table! {
    use diesel::sql_types::{Text, Integer, Nullable};
    evacuateobjects (id) {
        id -> Text,
        assignment_id -> Text,
        object -> Text,
        shard -> Integer,
        etag -> Text,
        status -> Text,
        skipped_reason -> Nullable<Text>,
        error -> Nullable<Text>,
    }
}

#[derive(Insertable, Queryable, Identifiable)]
#[table_name = "evacuateobjects"]
struct UpdateEvacuateObject<'a> {
    id: &'a str,
}

#[derive(
    Display,
    EnumString,
    EnumVariantNames,
    Debug,
    Clone,
    Copy,
    PartialEq,
    FromSqlRow,
    AsExpression,
)]
#[strum(serialize_all = "snake_case")]
#[sql_type = "sql_types::Text"]
pub enum EvacuateObjectStatus {
    Unprocessed,    // Default state.
    Assigned,       // Object has been included in an assignment.
    Skipped,        // Could not find a shark to put this object in. Will retry.
    Error,          // A persistent error has occurred.
    PostProcessing, // Updating metadata and any other postprocessing steps.
    Complete,       // Object has been fully rebalanced.
}

impl ToSql<sql_types::Text, Sqlite> for EvacuateObjectStatus {
    fn to_sql<W: Write>(
        &self,
        out: &mut Output<W, Sqlite>,
    ) -> serialize::Result {
        let s = self.to_string();
        out.write_all(s.as_bytes())?;
        Ok(IsNull::No)
    }
}

impl FromSql<sql_types::Text, Sqlite> for EvacuateObjectStatus {
    fn from_sql(
        bytes: Option<backend::RawValue<Sqlite>>,
    ) -> deserialize::Result<Self> {
        let t = not_none!(bytes).read_text();
        Self::from_str(t).map_err(std::convert::Into::into)
    }
}

#[derive(
    Display,
    EnumString,
    EnumVariantNames,
    Debug,
    Clone,
    Copy,
    PartialEq,
    FromSqlRow,
    AsExpression,
)]
#[strum(serialize_all = "snake_case")]
#[sql_type = "sql_types::Text"]
pub enum EvacuateObjectError {
    BadMorayClient,
    BadShardNumber,
    DuplicateShark,
    InternalError,
    MetadataUpdateFailed,
}

// Evacuate Object Error
impl ToSql<sql_types::Text, Sqlite> for EvacuateObjectError {
    fn to_sql<W: Write>(
        &self,
        out: &mut Output<W, Sqlite>,
    ) -> serialize::Result {
        let s = self.to_string();
        out.write_all(s.as_bytes())?;
        Ok(IsNull::No)
    }
}

impl FromSql<sql_types::Text, Sqlite> for EvacuateObjectError {
    fn from_sql(
        bytes: Option<backend::RawValue<Sqlite>>,
    ) -> deserialize::Result<Self> {
        let t = not_none!(bytes).read_text();
        Self::from_str(t).map_err(std::convert::Into::into)
    }
}

// --- END Diesel Stuff --- //

struct FiniMsg;

#[derive(Debug)]
pub struct SharkSpotterObject {
    pub shard: i32,
    pub object: MantaObject,
    pub etag: String,
}

impl Default for EvacuateObjectStatus {
    fn default() -> Self {
        EvacuateObjectStatus::Unprocessed
    }
}

/// Wrap a given MantaObject in another structure so that we can track it's
/// progress through the evacuation process.
#[derive(
    Insertable,
    Queryable,
    Identifiable,
    AsChangeset,
    Debug,
    Default,
    Clone,
    PartialEq,
)]
#[table_name = "evacuateobjects"]
#[changeset_options(treat_none_as_null = "true")]
pub struct EvacuateObject {
    pub id: ObjectId, // MantaObject ObjectId

    // UUID of assignment this object was most recently part of.
    pub assignment_id: AssignmentId,

    pub object: MantaObject, // The MantaObject being rebalanced
    pub shard: i32,          // shard number of metadata object record
    pub etag: String,
    pub status: EvacuateObjectStatus,
    pub skipped_reason: Option<ObjectSkippedReason>,
    pub error: Option<EvacuateObjectError>,
    // TODO: Consider adding a free form status message.
    // We would/could do this as part of the skipped_reason or error enums,
    // but enum variants with fields doesn't work well with databases.
    // Perhaps a field here (message: String) that would contain data that
    // relates to either the skipped reason or the error (which ever is not
    // None).
    // Alternatively we could simply expand the skipped_reasons or errors to
    // be more specific.
}

impl EvacuateObject {
    fn new(ssobj: SharkSpotterObject) -> Self {
        Self {
            assignment_id: String::new(),
            id: ssobj.object.object_id.to_owned(),
            object: ssobj.object,
            shard: ssobj.shard,
            etag: ssobj.etag,
            ..Default::default()
        }
    }
}

#[derive(Clone, Debug, PartialEq)]
pub enum DestSharkStatus {
    Init,
    Assigned,
    Ready,
}

#[derive(Clone, Debug)]
pub struct EvacuateDestShark {
    pub shark: StorageNode,
    pub status: DestSharkStatus,
}

/// Evacuate a given shark
pub struct EvacuateJob {
    /// Hash of destination sharks that may change during the job execution.
    pub dest_shark_list: RwLock<HashMap<StorageId, EvacuateDestShark>>,

    /// Hash of in progress assignments.
    pub assignments: RwLock<HashMap<AssignmentId, Assignment>>,

    /// The shark to evacuate.
    pub from_shark: MantaObjectShark,

    /// The minimum available space for a shark to be considered a destination.
    pub min_avail_mb: Option<u64>,

    /// Maximum number of tasks to include in a single assignment.
    pub max_tasks_per_assignment: Option<u32>,

    /// SqliteConnection to local database.
    pub conn: Mutex<SqliteConnection>,

    /// domain_name of manta deployment
    pub domain_name: String,

    /// Accumulator for total time spent on DB inserts. (test/dev)
    pub total_db_time: Mutex<u128>,
}

impl EvacuateJob {
    /// Create a new EvacauteJob instance.
    /// As part of this initialization also create a new SqliteConnection.
    pub fn new<S: Into<String>>(
        from_shark: S,
        domain_name: &str,
        db_url: &str,
    ) -> Self {
        let manta_storage_id = from_shark.into();
        let conn = SqliteConnection::establish(db_url)
            .unwrap_or_else(|_| panic!("Error connecting to {}", db_url));

        Self {
            min_avail_mb: Some(1000),
            max_tasks_per_assignment: Some(1000),
            dest_shark_list: RwLock::new(HashMap::new()),
            assignments: RwLock::new(HashMap::new()),
            from_shark: MantaObjectShark {
                manta_storage_id,
                ..Default::default()
            },
            conn: Mutex::new(conn),
            total_db_time: Mutex::new(0),
            domain_name: domain_name.to_string(),
        }
    }

    fn create_table(&self) -> Result<usize, Error> {
        let status_strings = EvacuateObjectStatus::variants();
        let error_strings = EvacuateObjectError::variants();
        let mut skipped_strings: Vec<String> = vec![];

        for reason in ObjectSkippedReason::iter() {
            match reason {
                ObjectSkippedReason::HTTPStatusCode(_) => continue,
                _ => {
                    skipped_strings.push(reason.to_string());
                }
            }
        }

        for code in 100..600 {
            let reason = format!(
                "{{{}:{}}}",
                // This value doesn't matter.  The to_string() method only
                // returns the variant name.
                ObjectSkippedReason::HTTPStatusCode(0).to_string(),
                code
            );

            skipped_strings.push(reason);
        }

        let status_check = format!("'{}'", status_strings.join("', '"));
        let error_check = format!("'{}'", error_strings.join("', '"));
        let skipped_check = format!("'{}'", skipped_strings.join("', '"));

        // TODO: check if table exists first and if so issue warning.  We may
        // need to handle this a bit more gracefully in the future for
        // restarting jobs...

        let conn = self.conn.lock().expect("DB conn lock");
        conn.execute(r#"DROP TABLE evacuateobjects"#)
            .unwrap_or_else(|e| {
                debug!("Table doesn't exist: {}", e);
                0
            });

        let create_query = format!(
            "
            CREATE TABLE evacuateobjects(
                id TEXT PRIMARY KEY,
                assignment_id TEXT,
                object TEXT,
                shard Integer,
                etag TEXT,
                status TEXT CHECK(status IN ({})) NOT NULL,
                skipped_reason TEXT CHECK(skipped_reason IN ({})),
                error TEXT CHECK(error IN ({}))
            );",
            status_check, skipped_check, error_check
        );
        conn.execute(&create_query).map_err(Error::from)
    }

    pub fn run(self, config: &Config) -> Result<(), Error> {
        // We could call this from within the EvacuateJob constructor, but we may
        // want to enable job restarts.  So for now lets call it from here, and
        // depending on how we implement job restarts we may want to move it out.
        self.create_table()?;

        // job_action will be shared between threads so create an Arc for it.
        let job_action = Arc::new(self);

        // get what the evacuate job needs from the config structure
        let domain = &config.domain_name;
        let min_shard = config.min_shard_num();
        let max_shard = config.max_shard_num();

        // TODO: How big should each channel be?
        // Set up channels for thread to communicate.
        let (obj_tx, obj_rx) = crossbeam::bounded(5);
        let (empty_assignment_tx, empty_assignment_rx) = crossbeam::bounded(5);
        let (full_assignment_tx, full_assignment_rx) = crossbeam::bounded(5);
        let (md_update_tx, md_update_rx) = crossbeam::bounded(5);
        let (checker_fini_tx, checker_fini_rx) = crossbeam::bounded(1);

        // TODO: lock evacuating server to readonly
        // TODO: add thread barriers MANTA-4457

        // start threads to process objects
        let sharkspotter_thread = start_sharkspotter(
            obj_tx,
            domain.as_str(),
            Arc::clone(&job_action),
            min_shard,
            max_shard,
        )?;

        let metadata_update_thread =
            start_metadata_update_broker(Arc::clone(&job_action), md_update_rx)
                .expect("start metadata updater thread");

        let assignment_checker_thread = start_assignment_checker(
            Arc::clone(&job_action),
            checker_fini_rx,
            md_update_tx,
        )
        .expect("start assignment checker thread");

        let post_thread =
            start_assignment_post(full_assignment_rx, Arc::clone(&job_action))?;

        let generator_thread = start_assignment_generator(
            obj_rx,
            empty_assignment_rx,
            full_assignment_tx,
            Arc::clone(&job_action),
        )?;

        // start picker thread which will periodically update the list of
        // available sharks.
        let mut picker = mod_picker::Picker::new();
        picker.start().map_err(Error::from)?;
        let picker = Arc::new(picker);

        let assignment_manager = start_assignment_manager(
            empty_assignment_tx,
            checker_fini_tx,
            Arc::clone(&job_action),
            Arc::clone(&picker),
        )?;

        // At this point the rebalance job is running and we are blocked at
        // the assignment_manager thread join.

        // TODO: should we "expect()" all these joins?  If we expect and
        // return Err() what does that mean for the other threads?
        assignment_manager
            .join()
            .expect("Assignment Manager")
            .expect("Error joining assignment manager thread");

        picker.fini();

        sharkspotter_thread
            .join()
            .expect("Sharkspotter Thread")
            .unwrap_or_else(|e| {
                error!("Error joining sharkspotter handle: {}\n", e);
            });

        generator_thread
            .join()
            .expect("Generator Thread")
            .expect("Error joining assignment generator thread");

        post_thread
            .join()
            .expect("Post Thread")
            .expect("Error joining assignment processor thread");

        assignment_checker_thread
            .join()
            .expect("Checker Thread")
            .expect("Error joining assignment checker thread");

        metadata_update_thread
            .join()
            .expect("MD Update Thread")
            .expect("Error joining metadata update thread");

        Ok(())
    }

    fn set_assignment_state(
        &self,
        assignment_id: &str,
        state: AssignmentState,
    ) -> Result<(), Error> {
        match self
            .assignments
            .write()
            .expect("assignment write lock")
            .get_mut(assignment_id)
        {
            Some(a) => {
                a.state = state;
                info!("Done processing assignment {}", &a.id);
            }
            None => {
                let msg = format!(
                    "Error updating assignment state for: {}",
                    &assignment_id
                );
                error!("{}", &msg);

                return Err(InternalError::new(
                    Some(InternalErrorCode::AssignmentLookupError),
                    msg,
                )
                .into());
            }
        }
        Ok(())
    }

    fn skip_assignment(
        &self,
        assign_id: &AssignmentId,
        skip_reason: ObjectSkippedReason,
        assignment_state: AssignmentState,
    ) {
        self.mark_assignment_skipped(assign_id, skip_reason);

        self.set_assignment_state(assign_id, assignment_state)
            .unwrap_or_else(|e| {
                // TODO: should we panic? if so just replace with expect()
                panic!("{}", e);
            });
    }

    /// If a shark is in the Assigned state then it is busy.
    fn shark_busy(&self, shark: &StorageNode) -> bool {
        self.dest_shark_list
            .read()
            .expect("dest_shark_list read lock")
            .get(shark.manta_storage_id.as_str())
            .map_or(false, |eds| {
                debug!(
                    "shark '{}' status: {:?}",
                    shark.manta_storage_id, eds.status
                );
                eds.status == DestSharkStatus::Assigned
            })
    }

    fn skip_object(
        &self,
        eobj: &mut EvacuateObject,
        reason: ObjectSkippedReason,
    ) -> Result<(), Error> {
        info!("Skipping object {}: {}.", &eobj.object.object_id, reason);

        eobj.status = EvacuateObjectStatus::Skipped;
        eobj.skipped_reason = Some(reason);
        self.insert_into_db(&eobj)?;
        Ok(())
    }

    /// Iterate over a new set of storage nodes and update our destination
    /// shark list accordingly.  This may need to change so that we update
    /// available_mb more judiciously (i.e. based on timestamp).
    fn update_dest_sharks(&self, new_sharks: &[StorageNode]) {
        let mut dest_shark_list = self
            .dest_shark_list
            .write()
            .expect("update dest_shark_list write lock");
        for sn in new_sharks.iter() {
            if let Some(dest_shark) =
                dest_shark_list.get_mut(sn.manta_storage_id.as_str())
            {
                if dest_shark.status == DestSharkStatus::Ready {
                    dest_shark.shark.available_mb = sn.available_mb;
                }
            } else {
                // create new dest shark and add it to the hash
                let new_shark = EvacuateDestShark {
                    shark: sn.to_owned(),
                    status: DestSharkStatus::Init,
                };
                debug!("Adding new destination shark {:?} ", new_shark);
                dest_shark_list.insert(sn.manta_storage_id.clone(), new_shark);
            }
        }

        // Walk the list of our destination sharks, if it doesn't exist in
        // new_sharks Vec then remove it from the hash.  Perhaps a pre-walk
        // of marking every dest_shark dirty and then a post walk
        // marking each found shark as clean, and removing all dirty sharks
        // would be more efficient.
        *dest_shark_list = dest_shark_list
            .iter()
            .filter(|&(ds, _)| {
                new_sharks.iter().any(|s| &s.manta_storage_id == ds)
            })
            .map(|(k, v)| (k.clone(), v.clone()))
            .collect();
    }

    // TODO: Consider doing batched inserts: MANTA-4464.
    fn insert_into_db(&self, obj: &EvacuateObject) -> Result<usize, Error> {
        use self::evacuateobjects::dsl::*;

        let locked_conn = self.conn.lock().expect("DB conn lock");
        let now = std::time::Instant::now();

        // TODO: Is panic the right thing to do here?
        // TODO: consider checking record count to ensure insert success
        let ret = diesel::insert_into(evacuateobjects)
            .values(obj)
            .execute(&*locked_conn)
            .unwrap_or_else(|e| {
                let msg = format!("Error inserting object into DB: {}", e);
                error!("{}", msg);
                panic!(msg);
            });

        let mut total_time = self.total_db_time.lock().expect("DB time lock");
        *total_time += now.elapsed().as_millis();

        Ok(ret)
    }

    // Insert multiple EvacuateObjects into the database at once.
    fn insert_many_into_db(
        &self,
        vec_objs: &[EvacuateObject],
    ) -> Result<usize, Error> {
        use self::evacuateobjects::dsl::*;

        let locked_conn = self.conn.lock().expect("db conn lock");
        let now = std::time::Instant::now();
        // TODO: consider checking record count to ensure update success
        let ret = diesel::insert_into(evacuateobjects)
            .values(vec_objs)
            .execute(&*locked_conn)
            .unwrap_or_else(|e| {
                let msg = format!("Error inserting object into DB: {}", e);
                error!("{}", msg);
                panic!(msg);
            });

        // TODO: remove.
        // Leave this in here for now so that we can use the functionality
        // quickly if we need to check something during development.
        let mut total_time = self.total_db_time.lock().expect("DB time lock");
        *total_time += now.elapsed().as_millis();

        Ok(ret)
    }

    // There are other possible approaches here, and we should check to see which one performs the
    // best.  MANTA-4578
    fn mark_many_objects(
        &self,
        vec_obj_ids: Vec<String>,
        to_status: EvacuateObjectStatus,
    ) -> usize {
        use self::evacuateobjects::dsl::*;

        let locked_conn = self.conn.lock().expect("db conn lock");
        let len = vec_obj_ids.len();

        debug!("Marking {} objects as {:?}", len, to_status);
        let now = std::time::Instant::now();
        // TODO: consider checking record count to ensure update success
        let ret = diesel::update(evacuateobjects)
            .filter(id.eq_any(vec_obj_ids))
            .set(status.eq(to_status))
            .execute(&*locked_conn)
            .unwrap_or_else(|e| {
                let msg = format!("LocalDB: Error updating {}", e);
                error!("{}", msg);
                panic!(msg);
            });
        debug!(
            "eq_any update of {} took {}ms",
            len,
            now.elapsed().as_millis()
        );

        ret
    }

    // TODO: MANTA-4585
    fn mark_assignment_skipped(
        &self,
        assignment_uuid: &str,
        reason: ObjectSkippedReason,
    ) -> usize {
        use self::evacuateobjects::dsl::{
            assignment_id, error, evacuateobjects, skipped_reason, status,
        };
        let locked_conn = self.conn.lock().expect("DB conn lock");

        debug!(
            "Marking objects in assignment ({}) as skipped:{:?}",
            assignment_uuid, reason
        );
        // TODO: consider checking record count to ensure update success
        diesel::update(evacuateobjects)
            .filter(assignment_id.eq(assignment_uuid))
            .set((
                status.eq(EvacuateObjectStatus::Skipped),
                skipped_reason.eq(Some(reason)),
                error.eq::<Option<EvacuateObjectError>>(None),
            ))
            .execute(&*locked_conn)
            .unwrap_or_else(|e| {
                let msg = format!(
                    "Error updating assignment: {} ({})",
                    assignment_uuid, e
                );
                error!("{}", msg);
                panic!(msg);
            })
    }

    // TODO: MANTA-4585
    fn mark_assignment_error(
        &self,
        assignment_uuid: &str,
        err: EvacuateObjectError,
    ) -> usize {
        use self::evacuateobjects::dsl::{
            assignment_id, error, evacuateobjects, skipped_reason, status,
        };
        let locked_conn = self.conn.lock().expect("DB conn lock");

        debug!(
            "Marking objects in assignment ({}) as error:{:?}",
            assignment_uuid, err
        );
        // TODO: consider checking record count to ensure update success
        diesel::update(evacuateobjects)
            .filter(assignment_id.eq(assignment_uuid))
            .set((
                status.eq(EvacuateObjectStatus::Error),
                skipped_reason.eq::<Option<ObjectSkippedReason>>(None),
                error.eq(Some(err)),
            ))
            .execute(&*locked_conn)
            .unwrap_or_else(|e| {
                let msg = format!(
                    "Error updating assignment: {} ({})",
                    assignment_uuid, e
                );
                error!("{}", msg);
                panic!(msg);
            })
    }

    // Given a vector of Tasks that need to be marked as skipped do the
    // following:
    // 1. Generate a hash of <ObjectSkippedReason, Vec<ObjectId>>
    // 2. For each "reason" do a bulk update of the associated objects.
    // The assumption here is that all Objects should be skipped and are not
    // errors.
    fn mark_many_task_objects_skipped(&self, task_vec: Vec<Task>) {
        use self::evacuateobjects::dsl::{
            evacuateobjects, id, skipped_reason, status,
        };

        let mut updates: HashMap<ObjectSkippedReason, Vec<String>> =
            HashMap::new();

        for t in task_vec {
            if let TaskStatus::Failed(reason) = t.status {
                let entry = updates.entry(reason).or_insert_with(|| vec![]);
                entry.push(t.object_id);
            } else {
                warn!("Attempt to skip object with status {:?}", t.status);
                continue;
            }
        }

        let locked_conn = self.conn.lock().expect("db conn lock");

        for (reason, vec_obj_ids) in updates {
            // TODO: consider checking record count to ensure update success
            diesel::update(evacuateobjects)
                .filter(id.eq_any(vec_obj_ids))
                .set((
                    status.eq(EvacuateObjectStatus::Skipped),
                    skipped_reason.eq(reason),
                ))
                .execute(&*locked_conn)
                .unwrap_or_else(|e| {
                    let msg = format!("LocalDB: Error updating {}", e);
                    error!("{}", msg);
                    panic!(msg);
                });
        }
    }

    fn mark_object_error(
        &self,
        object_id: &str, // ObjectId
        err: EvacuateObjectError,
    ) -> usize {
        use self::evacuateobjects::dsl::{
            error, evacuateobjects, id, skipped_reason, status,
        };

        let locked_conn = self.conn.lock().expect("db conn lock");

        // TODO: consider asserting that record count equals 1 here because
        // callers make the assumption that the update was successful.  If
        // the object is not updated then there was some error that needs to
        // be tracked, or possibly panic.
        diesel::update(evacuateobjects)
            .filter(id.eq(object_id))
            .set((
                status.eq(EvacuateObjectStatus::Error),
                error.eq(Some(err)),
                skipped_reason.eq::<Option<ObjectSkippedReason>>(None),
            ))
            .execute(&*locked_conn)
            .unwrap_or_else(|e| {
                let msg =
                    format!("Error updating assignment: {} ({})", object_id, e);
                error!("{}", msg);
                panic!(msg);
            })
    }

    /// Mark all objects with a given assignment ID with the specified
    /// EvacuateObjectStatus.  This should not be used for statuses of
    /// Skipped or Error as those require reasons.  See asserts below.
    fn mark_assignment_objects(
        &self,
        id: &str,
        to_status: EvacuateObjectStatus,
    ) -> usize {
        use self::evacuateobjects::dsl::{
            assignment_id, error, evacuateobjects, skipped_reason, status,
        };

        assert_ne!(to_status, EvacuateObjectStatus::Skipped);
        assert_ne!(to_status, EvacuateObjectStatus::Error);

        let locked_conn = self.conn.lock().expect("DB conn lock");

        debug!("Marking objects in assignment ({}) as {:?}", id, to_status);
        diesel::update(evacuateobjects)
            .filter(assignment_id.eq(id))
            .set((
                status.eq(to_status),
                error.eq::<Option<EvacuateObjectError>>(None),
                skipped_reason.eq::<Option<ObjectSkippedReason>>(None),
            ))
            .execute(&*locked_conn)
            .unwrap_or_else(|e| {
                let msg = format!("Error updating assignment: {} ({})", id, e);
                error!("{}", msg);
                panic!(msg);
            })
    }

    fn mark_dest_shark_ready(&self, dest_shark: &StorageNode) {
        if let Some(shark) = self
            .dest_shark_list
            .write()
            .expect("dest_shark_list write")
            .get_mut(dest_shark.manta_storage_id.as_str())
        {
            debug!(
                "Updating shark '{}' to Ready state",
                dest_shark.manta_storage_id.as_str()
            );
            shark.status = DestSharkStatus::Ready;
        } else {
            warn!(
                "Could not find shark: '{}'",
                dest_shark.manta_storage_id.as_str()
            );
        }
    }

    fn load_assignment_objects(
        &self,
        id: &str,
        status_filter: EvacuateObjectStatus,
    ) -> Vec<EvacuateObject> {
        use self::evacuateobjects::dsl::{
            assignment_id, evacuateobjects, status,
        };

        let locked_conn = self.conn.lock().expect("DB conn");

        evacuateobjects
            .filter(assignment_id.eq(id))
            .filter(status.eq(status_filter))
            .load::<EvacuateObject>(&*locked_conn)
            .expect("getting filtered objects")
    }
}

/// 1. Set AssignmentState to Assigned.
/// 2. Update assignment that has been successfully posted to the Agent into the
///    EvacauteJob's hash of assignments.
/// 3. Update shark available_mb.
fn assignment_post_success(
    job_action: &EvacuateJob,
    mut assignment: Assignment,
) {
    match job_action
        .dest_shark_list
        .write()
        .expect("desk_shark_list")
        .get_mut(&assignment.dest_shark.manta_storage_id)
    {
        Some(evac_dest_shark) => {
            if assignment.total_size > evac_dest_shark.shark.available_mb {
                warn!(
                    "Attempting to set available space on destination shark \
                     to a negative value.  Setting to 0 instead."
                );
            }

            evac_dest_shark.shark.available_mb -= assignment.total_size;
        }
        None => {
            // This could happen in the event that while this assignment was
            // being filled out by the assignment generator thread and being
            // posted to the agent, the assignment manager might have
            // received an updated list of sharks from the picker and as a
            // result removed this one from it's active hash.  Regardless the
            // assignment has been posted and is actively running on the
            // shark's rebalancer agent at this point.
            warn!(
                "Could not find destination shark ({}) to update available \
                 MB.",
                &assignment.dest_shark.manta_storage_id
            );
        }
    }

    // TODO: Consider dropping the tasks from the assignment at this point
    // since it is no longer used, and just taking up memory.
    assignment.state = AssignmentState::Assigned;
    let mut assignments = job_action
        .assignments
        .write()
        .expect("Assignments hash write lock");

    assignments.insert(assignment.id.clone(), assignment);
}

impl PostAssignment for EvacuateJob {
    fn post(&self, assignment: Assignment) -> Result<(), Error> {
        let payload = AssignmentPayload {
            id: assignment.id.clone(),
            tasks: assignment.tasks.values().map(|t| t.to_owned()).collect(),
        };

        let client = reqwest::Client::new();
        let agent_uri = format!(
            "http://{}:7878/assignments",
            assignment.dest_shark.manta_storage_id
        );

        trace!("Sending {:#?} to {}", payload, agent_uri);
        let res = match client.post(&agent_uri).json(&payload).send() {
            Ok(r) => r,
            Err(e) => {
                // TODO: Should we blacklist this destination shark?
                self.skip_assignment(
                    &assignment.id,
                    ObjectSkippedReason::DestinationUnreachable,
                    AssignmentState::AgentUnavailable,
                );

                return Err(e.into());
            }
        };

        if !res.status().is_success() {
            // TODO: Should we blacklist this destination shark?
            error!(
                "Error posting assignment {} to {} ({})",
                payload.id,
                assignment.dest_shark.manta_storage_id,
                res.status()
            );

            self.skip_assignment(
                &assignment.id,
                ObjectSkippedReason::AssignmentRejected,
                AssignmentState::Rejected,
            );

            return Err(
                InternalError::new(None, "Error posting assignment").into()
            );
        }

        debug!("Post of {} was successful", payload.id);
        assignment_post_success(self, assignment);
        Ok(())
    }
}

impl GetAssignment for EvacuateJob {
    fn get(&self, assignment: &Assignment) -> Result<AgentAssignment, Error> {
        let uri = format!(
            "http://{}:7878/assignments/{}",
            assignment.dest_shark.manta_storage_id, assignment.id
        );

        debug!("Getting Assignment: {:?}", uri);
        match reqwest::get(&uri) {
            Ok(mut resp) => {
                if !resp.status().is_success() {
                    self.skip_assignment(
                        &assignment.id,
                        ObjectSkippedReason::AgentAssignmentNoEnt,
                        AssignmentState::AgentUnavailable,
                    );

                    let msg = format!(
                        "Could not get assignment from Agent: {:#?}",
                        resp
                    );
                    return Err(InternalError::new(
                        Some(InternalErrorCode::AssignmentGetError),
                        msg,
                    )
                    .into());
                }
                debug!("RET: {:#?}", resp);
                resp.json::<AgentAssignment>().map_err(Error::from)
            }
            Err(e) => {
                self.skip_assignment(
                    &assignment.id,
                    ObjectSkippedReason::NetworkError,
                    AssignmentState::AgentUnavailable,
                );

                Err(e.into())
            }
        }
    }
}

impl UpdateMetadata for EvacuateJob {
    /// This function only updates the local database in the event that an
    /// error is encountered.  This allows the caller to easily batch database
    /// updates for successful objects.
    fn update_object_shark(
        &self,
        mut object: MantaObject,
        new_shark: &StorageNode,
        etag: String,
        mclient: &mut MorayClient,
    ) -> Result<MantaObject, Error> {
        let old_shark = &self.from_shark;

        // Replace shark value
        let mut shark_found = false;
        for shark in object.sharks.iter_mut() {
            if shark.manta_storage_id == old_shark.manta_storage_id {
                shark.manta_storage_id = new_shark.manta_storage_id.clone();
                shark.datacenter = new_shark.datacenter.clone();
                if !shark_found {
                    shark_found = true;
                } else {
                    let msg =
                        format!("Found duplicate shark while attempting \
                        to update metadata. Manta Object: {:?}, New Shark: \
                        {:?}",
                         object, new_shark);
                    error!("{}", &msg);
                    self.mark_object_error(
                        &object.object_id,
                        EvacuateObjectError::DuplicateShark,
                    );
                    return Err(InternalError::new(
                        Some(InternalErrorCode::DuplicateShark),
                        msg,
                    )
                    .into());
                }
            }
        }

<<<<<<< HEAD
        moray_client::put_object(mclient, &object, &etag)?;
=======
        if let Err(e) = moray_client::put_object(mclient, &object, &etag, log) {
            self.mark_object_error(
                &object.object_id,
                EvacuateObjectError::MetadataUpdateFailed,
            );
            return Err(e);
        }
>>>>>>> 83e32243

        Ok(object)
    }
}

impl ProcessAssignment for EvacuateJob {
    fn process(&self, agent_assignment: AgentAssignment) -> Result<(), Error> {
        let uuid = &agent_assignment.uuid;
        let mut assignments =
            self.assignments.write().expect("assignments read lock");

        // std::option::NoneError is still nightly-only experimental
        let assignment = match assignments.get_mut(uuid) {
            Some(a) => a,
            None => {
                let msg = format!(
                    "Error getting assignment.  Couldn't find \
                     assignment {} in {} assignments.",
                    uuid,
                    assignments.len()
                );

                error!("{}", &msg);

                // Note that we don't set the assignment state here because
                // we JUST tried looking it up and that failed.  The best we
                // can do is update the associated objects in the local DB
                // with this function call below.
                self.mark_assignment_skipped(
                    &agent_assignment.uuid,
                    ObjectSkippedReason::AssignmentMismatch,
                );
                return Err(InternalError::new(
                    Some(InternalErrorCode::AssignmentLookupError),
                    msg,
                )
                .into());
            }
        };

        // If for some reason this assignment is in the wrong state don't
        // update it.
        match assignment.state {
            AssignmentState::Assigned => (),
            _ => {
                warn!(
                    "Assignment in unexpected state '{:?}', skipping",
                    assignment.state
                );
                // TODO: this should never happen but should we panic?
                // If we create more threads to check for assignments or
                // process them this may be possible.
                panic!("Assignment in wrong state {:?}", assignment);
            }
        }

        debug!(
            "Checking agent assignment state: {:#?}",
            &agent_assignment.stats.state
        );

        match agent_assignment.stats.state {
            AgentAssignmentState::Scheduled | AgentAssignmentState::Running => {
                warn!(
                    "Trying to process an assignment that is Scheduled or \
                     Running: {}",
                    &uuid
                );
                return Ok(());
            }

            AgentAssignmentState::Complete(None) => {
                // mark all EvacuateObjects with this assignment id as
                // successful
                self.mark_assignment_objects(
                    &assignment.id,
                    EvacuateObjectStatus::PostProcessing,
                );
                assignment.state = AssignmentState::AgentComplete;
            }
            AgentAssignmentState::Complete(Some(failed_tasks)) => {
                info!("Assignment {} resulted in {} failed tasks.",
                      &assignment.id, failed_tasks.len());
                trace!("{:#?}", &failed_tasks);

                // failed_tasks: Vec<Task>
                // assignment.tasks: HashMap<ObjectId, Vec<Task>>
                //
                // So we iterate over the keys of assignment.tasks (which
                // are object ids), and filter out those that are in the
                // failed_tasks Vec.
                let successful_tasks: Vec<ObjectId> = assignment
                    .tasks
                    .keys()
                    .filter(|obj_id| {
                        !failed_tasks.iter().any(|ft| &ft.object_id == *obj_id)
                    })
                    .cloned()
                    .collect();

                self.mark_many_task_objects_skipped(failed_tasks);
                self.mark_many_objects(
                    successful_tasks,
                    EvacuateObjectStatus::PostProcessing,
                );

                assignment.state = AssignmentState::AgentComplete;
            }
        }

        Ok(())
    }
}

/// Start the sharkspotter thread and feed the objects into the assignment
/// thread.  If the assignment thread (the rx side of the channel) exits
/// prematurely the sender.send() method will return a SenderError and that
/// needs to be handled properly.
fn start_sharkspotter(
    obj_tx: crossbeam::Sender<SharkSpotterObject>,
    domain: &str,
    job_action: Arc<EvacuateJob>,
    min_shard: u32,
    max_shard: u32,
) -> Result<thread::JoinHandle<Result<(), Error>>, Error> {
    let shark = &job_action.from_shark.manta_storage_id;
    let config = sharkspotter::config::Config {
        domain: String::from(domain),
        min_shard,
        max_shard,
        shark: String::from(shark.as_str()),
        ..Default::default()
    };

    debug!("Starting sharkspotter thread: {:?}", &config);

    let log = slog_scope::logger();

    thread::Builder::new()
        .name(String::from("sharkspotter"))
        .spawn(move || {
            let mut count = 0;
            sharkspotter::run(config, log, move |object, shard, etag| {
                trace!("Sharkspotter discovered object: {:#?}", &object);
                // while testing, limit the number of objects processed for now
                count += 1;
                if count > 20 {
                    return Err(std::io::Error::new(
                        ErrorKind::Other,
                        "Just stop already",
                    ));
                }

                // TODO: build a test for this
                if shard > std::i32::MAX as u32 {
                    error!(
                        "Found shard number over int32 max for: {}",
                        object.object_id
                    );

                    let eobj = EvacuateObject {
                        id: object.object_id.clone(),
                        object: object.clone(),
                        status: EvacuateObjectStatus::Error,
                        error: Some(EvacuateObjectError::BadShardNumber),
                        etag,
                        ..Default::default()
                    };

                    job_action
                        .insert_into_db(&eobj)
                        .expect("Error inserting bad EvacuateObject into DB");

                    return Err(std::io::Error::new(
                        ErrorKind::Other,
                        "Exceeded max number of shards",
                    ));
                }

                let ssobj = SharkSpotterObject {
                    shard: shard as i32,
                    object: object.clone(),
                    etag,
                };

                obj_tx
                    .send(ssobj)
                    .map_err(CrossbeamError::from)
                    .map_err(|e| {
                        error!("Sharkspotter: Error sending object: {}", e);
                        job_action.mark_object_error(
                            &object.object_id,
                            EvacuateObjectError::InternalError,
                        );
                        std::io::Error::new(ErrorKind::Other, e.description())
                    })
            })
            .map_err(Error::from)
        })
        .map_err(Error::from)
}

/// The assignment manager manages the destination sharks and
/// posts assignments to the remora agents running on the destination sharks.
/// Given a set of sharks that meet a set of parameters outlined by the
/// configuration the assignment manager
///     1. Initializes a new assignment with certain destination shark
///     specific the parameters.
///     2. Passes that assignment to the assignment generator thread which
///     adds tasks and sends the assignment back to this thread.
///     3. Post the assignment to the remora agent on the destination shark.
///
/// In the future another thread may be created to handle step 3.
///
/// Restrictions:
/// * Only 1 outstanding assignment per storage node (could change this in
/// the future, or make it tunable)
/// * If all storage ndoes with availableMb > Some TBD threshold have an
/// outstanding assignment, sleep/wait for an assignment to complete.
fn start_assignment_manager<S>(
    empty_assignment_tx: crossbeam::Sender<Assignment>,
    checker_fini_tx: crossbeam_channel::Sender<FiniMsg>,
    job_action: Arc<EvacuateJob>,
    picker: Arc<S>,
) -> Result<thread::JoinHandle<Result<(), Error>>, Error>
where
    S: SharkSource + 'static,
{
    thread::Builder::new()
        .name(String::from("assignment_manager"))
        .spawn(move || {
            let from_shark_datacenter =
                job_action.from_shark.datacenter.to_owned();
            let mut shark_index = 0;
            let algo = mod_picker::DefaultPickerAlgorithm {
                min_avail_mb: job_action.min_avail_mb,
                blacklist: vec![from_shark_datacenter],
            };

            let mut valid_sharks = vec![];
            let mut shark_list = vec![];

            loop {
                // TODO: allow for premature cancellation
                trace!("shark index: {}", shark_index);
                if valid_sharks.is_empty()
                    || shark_index
                        >= job_action
                            .dest_shark_list
                            .read()
                            .expect("desk_shark_list read lock len")
                            .len()
                {
                    shark_index = 0;

                    // Check for a new picker snapshot
                    // TODO: MANTA-4519
                    valid_sharks = match picker
                        .choose(&mod_picker::PickerAlgorithm::Default(&algo))
                    {
                        Some(sharks) => sharks,
                        None => {
                            if valid_sharks.is_empty() {
                                return Err(InternalError::new(
                                    Some(InternalErrorCode::PickerError),
                                    "No valid sharks available.",
                                )
                                .into());
                            }
                            valid_sharks
                        }
                    };

                    // update destination shark list
                    // TODO: perhaps this should be a BTreeMap or just a vec.
                    job_action.update_dest_sharks(&valid_sharks);

                    // TODO: Think about this a bit more.  On one hand making
                    // a 1 time copy and cycling through the whole list makes
                    // sense if we want to update the dest_shark_list while
                    // iterating over existing sharks.  On the other hand it
                    // doesn't seem like we would need to update the list of
                    // sharks except when we enter this block, so we could
                    // take the reader lock for each iteration and only take
                    // the writer lock inside the job_action methods called
                    // above.
                    shark_list = job_action
                        .dest_shark_list
                        .read()
                        .expect("dest_shark_list read lock")
                        .values()
                        .map(|v| v.shark.to_owned())
                        .collect();

                    shark_list.sort_by_key(|s| s.available_mb);
                }

                let cur_shark = &shark_list[shark_index];

                shark_index += 1;

                if job_action.shark_busy(cur_shark) {
                    info!(
                        "Shark '{}' is busy, trying next shark.",
                        cur_shark.manta_storage_id
                    );
                    continue;
                }

                let assignment = Assignment::new(cur_shark.clone());
                if let Err(e) = empty_assignment_tx.send(assignment) {
                    error!(
                        "Manager: Error sending assignment to generator \
                         thread: {}",
                        CrossbeamError::from(e)
                    );
                    break;
                }
            }
            // TODO: MANTA-4527
            info!("Manager: Shutting down assignment checker");
            checker_fini_tx.send(FiniMsg).expect("Fini Msg");
            Ok(())
        })
        .map_err(Error::from)
}

// If we have exceeded the per shark number of tasks then move on.  If
// max_tasks is not specified then we continue to fill it up, and rely on the
// max_size limit to tell us when the assignment is full.
fn _continue_adding_tasks(
    max_tasks: Option<u32>,
    assignment: &Assignment,
) -> bool {
    max_tasks.map_or(true, |m| assignment.tasks.len() < m as usize)
}

fn validate_destination(
    obj: &MantaObject,
    evac_shark: &MantaObjectShark,
    dest_shark: &StorageNode,
) -> Option<ObjectSkippedReason> {
    let obj_on_dest = obj
        .sharks
        .iter()
        .any(|s| s.manta_storage_id == dest_shark.manta_storage_id);

    // We've found the object on the destination shark.  We will need to skip
    // this object for now and find a destination for it later.  If we don't do
    // this check it would reduce the durability level of the object.  That is,
    // it would reduce the number of copies of the object in the region by one.
    if obj_on_dest {
        return Some(ObjectSkippedReason::ObjectAlreadyOnDestShark);
    }

    // It's ok to send an object to a storage node that is in the same
    // data center as the one being evacuated.  However, in order to ensure
    // we do not decrease the fault domain, we do not want to remove a copy from
    // a data center and add an additional copy to another data center that
    // already has a copy of this object.
    // So if the destination is NOT in the same data center, and this object
    // already has a copy in the destination data center, we must skip for now.
    if evac_shark.datacenter != dest_shark.datacenter
        && obj
            .sharks
            .iter()
            .any(|s| s.datacenter == dest_shark.datacenter)
    {
        return Some(ObjectSkippedReason::ObjectAlreadyInDatacenter);
    }
    None
}

/// Assignment Generation:
/// 1. Get snapshot from picker
/// 2. Get initialized assignment from assignment manager thread.
/// 3. Fill out assignment with tasks according to the parameters outlined
/// in the assignment template received.
/// 4. Send filled out assignment back to assignment manager thread.
fn start_assignment_generator(
    obj_rx: crossbeam::Receiver<SharkSpotterObject>,
    empty_assignment_rx: crossbeam::Receiver<Assignment>,
    full_assignment_tx: crossbeam::Sender<Assignment>,
    job_action: Arc<EvacuateJob>,
) -> Result<thread::JoinHandle<Result<(), Error>>, Error> {
    let mut eobj: EvacuateObject = EvacuateObject::default();
    let max_tasks = job_action.max_tasks_per_assignment;
    let from_shark_host = job_action.from_shark.manta_storage_id.clone();
    let mut done = false;

    thread::Builder::new()
        .name(String::from("assignment_generator"))
        .spawn(move || {
            // Start Assignment Loop
            while !done {
                let mut assignment = match empty_assignment_rx.recv() {
                    Ok(assignment) => assignment,
                    Err(_) => break,
                };

                let mut available_space = assignment.max_size;
                let mut eobj_vec: Vec<EvacuateObject> = vec![];

                debug!(
                    "Filling up new assignment for {} with max_tasks: {:#?}, \
                     and available_space: {}",
                    &assignment.dest_shark.manta_storage_id,
                    &max_tasks,
                    &available_space
                );

                // Start Task Loop
                while _continue_adding_tasks(max_tasks, &assignment) {
                    eobj = match obj_rx.recv() {
                        Ok(obj) => {
                            trace!("Received object {:#?}", &obj);
                            EvacuateObject::new(obj)
                        }
                        Err(e) => {
                            warn!("Generator: Didn't receive object. {}\n", e);
                            info!(
                                "Generator: Sending last assignment: {}\n",
                                &assignment.id
                            );
                            done = true;
                            break;
                        }
                    };

                    let content_mb = eobj.object.content_length / (1024 * 1024);
                    if content_mb > available_space {
                        job_action.skip_object(
                            &mut eobj,
                            ObjectSkippedReason::DestinationInsufficientSpace,
                        )?;

                        break;
                    }

                    let obj = &eobj.object;

                    if let Some(reason) = validate_destination(
                        obj,
                        &job_action.from_shark,
                        &assignment.dest_shark,
                    ) {
                        job_action.skip_object(&mut eobj, reason)?;
                        continue;
                    }

                    // pick source shark
                    let source = match obj
                        .sharks
                        .iter()
                        .find(|s| s.manta_storage_id != from_shark_host)
                    {
                        Some(src) => src,
                        None => {
                            job_action.skip_object(
                                &mut eobj,
                                ObjectSkippedReason::SourceIsEvacShark,
                            )?;
                            continue;
                        }
                    };

                    assignment.tasks.insert(
                        obj.object_id.to_owned(),
                        Task {
                            object_id: obj.object_id.to_owned(),
                            owner: obj.owner.to_owned(),
                            md5sum: obj.content_md5.to_owned(),
                            source: source.to_owned(),
                            status: TaskStatus::Pending,
                        },
                    );

                    assignment.total_size += content_mb;
                    available_space -= content_mb;

                    trace!(
                        "Available space: {} | Tasks: {}",
                        &available_space,
                        &assignment.tasks.len()
                    );

                    eobj.status = EvacuateObjectStatus::Assigned;
                    eobj.assignment_id = assignment.id.clone();
                    eobj_vec.push(eobj.clone());
                } // End Task Loop

                info!("sending assignment to post thread: {:#?}", &assignment);

                job_action.insert_many_into_db(&eobj_vec)?;

                // The assignment could be empty if the last object received
                // from sharkspotter can't be rebalanced to the destination
                // shark (e.g. not enough space, object already on
                // destination shark, etc).  Such objects would be skipped
                // and be reconsidered when we rescan skipped objects in the
                // local DB after sharkspotter has completed.
                if !assignment.tasks.is_empty() {
                    // Insert the Assignment into the hash of assignments so
                    // that the assignment checker thread knows to wait for
                    // it to be posted and to check for it later on.
                    job_action
                        .assignments
                        .write()
                        .expect("assignments write lock")
                        .insert(assignment.id.clone(), assignment.clone());

                    let assignment_uuid = assignment.id.clone();
                    full_assignment_tx.send(assignment).map_err(|e| {
                        error!("Error sending assignment to be posted: {}", e);

                        job_action.mark_assignment_error(
                            &assignment_uuid,
                            EvacuateObjectError::InternalError,
                        );
                        InternalError::new(
                            Some(InternalErrorCode::Crossbeam),
                            CrossbeamError::from(e).description(),
                        )
                    })?;
                }
            } // End Assignment Loop

            Ok(())
        })
        .map_err(Error::from)
}

fn assignment_post<T>(
    assign_rx: crossbeam::Receiver<Assignment>,
    job_action: Arc<T>,
) -> Result<(), Error>
where
    T: PostAssignment,
{
    loop {
        match assign_rx.recv() {
            Ok(assignment) => {
                {
                    info!("Posting Assignment: {:#?}", &assignment);

                    match job_action.post(assignment) {
                        Ok(()) => (),
                        Err(e) => {
                            // Just log here.  Marking the errors in the local
                            // DB is handled by the post() function.
                            error!("Error posting assignment: {}", e);
                            continue;
                        }
                    }

                    // TODO sqlite: put assignment into persistent store?
                    // Currently considering allowing the assignment to be
                    // transient and only keep EvacuateObjects in persistent
                    // store.
                }
            }
            Err(_) => {
                info!("Post Thread: Channel closed, exiting.");
                break;
            }
        }
    }
    Ok(())
}

fn start_assignment_post(
    full_assignment_rx: crossbeam::Receiver<Assignment>,
    job_action: Arc<EvacuateJob>,
) -> Result<thread::JoinHandle<Result<(), Error>>, Error> {
    thread::Builder::new()
        .name(String::from("assignment_poster"))
        .spawn(move || assignment_post(full_assignment_rx, job_action))
        .map_err(Error::from)
}

/// Structures implementing this trait are able to post assignments to an agent.
trait PostAssignment: Sync + Send {
    fn post(&self, assignment: Assignment) -> Result<(), Error>;
}

/// Structures implementing this trait are able to process assignments
/// received from an agent.
pub trait ProcessAssignment: Sync + Send {
    fn process(&self, assignment: AgentAssignment) -> Result<(), Error>;
}

trait UpdateMetadata: Sync + Send {
    fn update_object_shark(
        &self,
        object: MantaObject,
        new_shark: &StorageNode,
        etag: String,
        mclient: &mut MorayClient,
    ) -> Result<MantaObject, Error>;
}

// XXX: async / surf candidate
/// Structures implementing this trait are able to get assignments from an
/// agent.
trait GetAssignment: Sync + Send {
    fn get(&self, assignment: &Assignment) -> Result<AgentAssignment, Error>;
}

fn assignment_get<T>(
    job_action: Arc<T>,
    assignment: &Assignment,
) -> Result<AgentAssignment, Error>
where
    T: GetAssignment,
{
    job_action.get(assignment)
}

/// Responsible for:
/// 1. periodically checking the Evacuate Job's hash of assignments that have
/// reached the Assigned state and, if so, querying the associated Agent for an
/// update on an that Assigned Assignment.
///
/// 2. Upon receipt of a completed assignment from the agent, the assignment is
/// passed to the process function of the EvacuateJob (which implements the
/// ProcessAssignment trait), which in turn updates all state of all the
/// EvacauteObject's in the local DB.
///
/// 3. Finally the assignment is sent to the metadata update broker which will
/// handle updating the metadata of every object in the assignment in the
/// Manta Metadata tier.
fn start_assignment_checker(
    job_action: Arc<EvacuateJob>,
    checker_fini_rx: crossbeam::Receiver<FiniMsg>,
    md_update_tx: crossbeam::Sender<Assignment>,
) -> Result<thread::JoinHandle<Result<(), Error>>, Error> {
    thread::Builder::new()
        .name(String::from("Assignment Checker"))
        .spawn(move || {
            let mut run = true;
            loop {
                if run {
                    run = match checker_fini_rx.try_recv() {
                        Ok(_) => {
                            info!(
                                "Assignment Checker thread received \
                                 shutdown message."
                            );
                            false
                        }
                        Err(e) => match e {
                            TryRecvError::Disconnected => {
                                warn!(
                                    "checker fini channel disconnected \
                                     before sending message.  Shutting \
                                     down."
                                );
                                false
                            }
                            TryRecvError::Empty => {
                                trace!(
                                    "No shutdown message, keep Checker \
                                     running"
                                );
                                true
                            }
                        },
                    };
                }

                // We'd rather not hold the assignment hash lock here while we
                // run through all the HTTP GETs and while each completed
                // assignment is processed.  Furthermore, there's really no need
                // to hold the read lock here.  If another thread is created at
                // some point to query other assignments then we simply make an
                // extra HTTP GET call, perhaps get an already reported
                // assignment back, and when we take the write lock later we
                // will realize that this assignment is already in the
                // PostProcess state and skip it.  Under the current
                // implementation that will never happen, and if it does happen
                // in the future, no harm, no foul.  One alternative would be
                // to take the write lock for the duration of this loop and
                // process all the assignments right here, but the number of
                // assignments could grow significantly and that approach
                // would have a significantly negative impact on performance.
                let assignments = job_action
                    .assignments
                    .read()
                    .expect("assignments read lock")
                    .clone();

                debug!("Checking Assignments");

                let outstanding_assignments = || {
                    assignments.values().any(|a| {
                        a.state == AssignmentState::Assigned
                            || a.state == AssignmentState::Init
                    })
                };

                if !run && !outstanding_assignments() {
                    info!(
                        "Assignment Checker: Shutdown received and there \
                         are no remaining assignments in the assigned state to \
                         check on.  Exiting."
                    );
                    break;
                }

                for assignment in assignments.values() {
                    if assignment.state != AssignmentState::Assigned {
                        trace!(
                            "Skipping unassigned assignment {:?}",
                            assignment
                        );
                        continue;
                    }

                    debug!(
                        "Assignment Checker, checking: {} | {:?}",
                        assignment.id, assignment.state
                    );

                    // TODO: Async/await candidate
                    let ag_assignment = match assignment_get(
                        Arc::clone(&job_action),
                        &assignment,
                    ) {
                        Ok(a) => a,
                        Err(e) => {
                            // Assignment and its associated objects are
                            // marked as skipped in the get() function.
                            // TODO: Should the assignment marking happen
                            // here instead?
                            error!("{}", e);
                            continue;
                        }
                    };

                    debug!("Got Assignment: {:?}", ag_assignment);
                    // If agent assignment is complete, process it and pass
                    // it to the metadata update broker.  Otherwise, continue
                    // to next assignment.
                    match ag_assignment.stats.state {
                        AgentAssignmentState::Complete(_) => {
                            // We don't want to shut this thread down simply
                            // because we have issues handling one assignment.
                            // The process() function should mark the
                            // associated objects appropriately.
                            job_action.process(ag_assignment).unwrap_or_else(
                                |e| {
                                    error!("Error Processing Assignment {}", e);
                                },
                            );
                        }
                        _ => continue,
                    }

                    // Mark the shark associated with this assignment as Ready
                    job_action.mark_dest_shark_ready(&assignment.dest_shark);

                    // XXX: We only really need the assignment ID and the
                    // dest_shark, so maybe we should create a new struct to
                    // send this data.  Also, the assignment state is
                    // probably out of date since we just ran process above.
                    // Some alternate approaches would be for the
                    // job_action.process() to return an updated assignment
                    // and pass that along, or pass this Crossbeam::Sender to
                    // job_action.process() and send it from there.  The
                    // latter approach may make testing a bit more difficult.
                    match md_update_tx.send(assignment.to_owned()) {
                        Ok(()) => (),
                        Err(e) => {
                            // here rui  Do you need to set the assignment
                            // state in the hash?  no because we are exiting,
                            // right?
                            job_action.mark_assignment_error(
                                &assignment.id,
                                EvacuateObjectError::InternalError,
                            );
                            error!(
                                "Assignment Checker: Error sending \
                                 assignment to the metadata \
                                 broker {}",
                                e
                            );
                            return Err(InternalError::new(
                                Some(InternalErrorCode::Crossbeam),
                                CrossbeamError::from(e).description(),
                            )
                            .into());
                        }
                    }
                }

                // TODO: Tunable?
                thread::sleep(Duration::from_secs(5));
            }
            Ok(())
        })
        .map_err(Error::from)
}

// This worker continues to run as long as the queue has entries for it to
// work on.  If, when the worker attempts to "steal" from the queue, the
// queue is emtpy the worker exits.
fn metadata_update_worker(
    job_action: Arc<EvacuateJob>,
    queue_front: Arc<Injector<Assignment>>,
) -> impl Fn() {
    move || {
        // For each worker we create a hash of moray clients indexed by shard.
        // If the worker exits then the clients and the associated
        // connections are dropped.  This avoids having to place locks around
        // the shard connections.  It also allows us to manage our max
        // number of per-shard connections by simply tuning the number of
        // metadata update worker threads.
        let mut client_hash: HashMap<u32, MorayClient> = HashMap::new();

        loop {
            let assignment = match queue_front.steal() {
                Steal::Success(a) => a,
                Steal::Retry => continue,
                Steal::Empty => break,
            };

            let mut updated_objects = vec![];
            let dest_shark = &assignment.dest_shark;
            let objects = job_action.load_assignment_objects(
                &assignment.id,
                EvacuateObjectStatus::PostProcessing,
            );

            for obj in objects {
                let etag = obj.etag.clone();
                let mut mobj: MantaObject = obj.object.clone();

                // Unfortunately sqlite only accepts signed integers.  So we
                // have to do the conversion here and cross our fingers that
                // we don't have more than 2.1 billion shards.
                // We do check this value coming in from sharkspotter as well.
                if obj.shard < 0 {
                    job_action.mark_object_error(
                        &obj.object.object_id,
                        EvacuateObjectError::BadShardNumber,
                    );

                    // TODO: panic for now, but for release we should
                    // continue to next object.
                    panic!("Cannot have a negative shard {:#?}", obj);
                }
                let shard = obj.shard as u32;

                // We can't use or_insert_with() here because in the event
                // that client creation fails we want to handle that error.
                let mclient = match client_hash.entry(shard) {
                    Occupied(entry) => entry.into_mut(),
                    Vacant(entry) => {
                        let client = match moray_client::create_client(
                            shard,
                            &job_action.domain_name,
                        ) {
                            Ok(client) => client,
                            Err(e) => {
                                job_action.mark_object_error(
                                    &obj.id,
                                    EvacuateObjectError::BadMorayClient,
                                );
                                format!(
                                    "MD Update Worker: failed to get moray \
                                     client for shard number {}. Cannot update \
                                     metadata for {:#?}\n{}",
                                    shard, mobj, e
                                );

                                continue;
                            }
                        };
                        entry.insert(client)
                    }
                };

                // This function updates the manta object with the new
                // sharks in the Manta Metadata tier, and then returns the
                // updated Manta metadata object.  It only updates the state of
                // the associated EvacuateObject in the local database if an
                // error is encountered.  It is done this way in order to
                // batch database updates in the happy path.
                mobj = match job_action
                    .update_object_shark(mobj, dest_shark, etag, mclient)
                {
                    Ok(o) => o,
                    Err(e) => {
                        error!(
                            "MD Update worker: Error updating \n\n{:#?}, with \
                             dest_shark {:?}\n\n{}",
                            &obj.object, dest_shark, e
                        );
                        continue;
                    }
                };

                updated_objects.push(mobj.object_id.clone());
            }

            debug!("Updated Objects: {:?}", updated_objects);

            // TODO: Should the assignment be removed from the hash of
            // assignments or entered into some DB somewhere for a persistent
            // log?
            match job_action.set_assignment_state(
                &assignment.id,
                AssignmentState::PostProcessed,
            ) {
                Ok(()) => (),
                Err(e) => panic!("{}", e),
            }

            // https://stackoverflow
            // .com/questions/47626047/execute-an-insert-or-update-using-diesel
            // TODO: batch update all objects in `updated_objects` with
            // EvacuateObjectStatus::Complete in the local DB meaning we are
            // completely done and this object has been rebalanced.
            // This is the finish line.

            // TODO: check for DB insert error
            job_action.mark_many_objects(
                updated_objects,
                EvacuateObjectStatus::Complete,
            );
        }
    }
}

/// This thread runs until EvacuateJob Completion.
/// When it receives a completed Assignment it will enqueue it into a work queue
/// and then possibly starts worker thread to do the work.  The worker thread
/// comes from a pool with a tunable size.  If the max number of worker threads
/// are already running the completed Assignment stays in the queue to be picked
/// up by the next available and running worker thread.  Worker threads will
/// exit if the queue is empty when they finish their current work and check the
/// queue for the next Assignment.
///
/// The plan is for this thread pool size to be the main tunable
/// controlling our load on the Manta Metadata tier.  The thread pool size can
/// be changed while the job is running with `.set_num_threads()`.
/// How we communicate with a running job to tell it to alter its tunables is
/// still TBD.
///
/// One trade off here is whether or not the messages being sent to this
/// thread are Assignments or individual EvacuateObjects (or
/// Vec<EvacauteObject>).  By opting for an Assignment (or Vec<EvacuateObject>)
/// we provide some "tunability" without providing too much rope.  We also
/// allow for the possibility of doing batched updates on a per worker thread
/// basis.
///
/// Before enqueuing any work it is imperative that that state of the
/// EvacauteObjects that are about be updated in the metadata tier are in the
/// correct state in the local DB.  In the event that this thread and/or its
/// worker(s) die before the metadata is updated in the Manta Metadata tier
/// we must be able to restart the job, scan the DB for EvacuatedObjects in
/// the in the PostProcessing state without having to look them up with
/// sharkspotter again, and download them onto another shark.
fn start_metadata_update_broker(
    job_action: Arc<EvacuateJob>,
    md_update_rx: crossbeam::Receiver<Assignment>,
) -> Result<thread::JoinHandle<Result<(), Error>>, Error> {
    // TODO: tunable
    let pool = ThreadPool::new(2);
    let queue = Arc::new(Injector::<Assignment>::new());
    let queue_back = Arc::clone(&queue);

    thread::Builder::new()
        .name(String::from("Metadata Update broker"))
        .spawn(move || {
            loop {
                let assignment = match md_update_rx.recv() {
                    Ok(assignment) => assignment,
                    Err(e) => {
                        // If the queue is empty and there are no active or
                        // queued threads, kick one off to drain the queue.
                        if !queue_back.is_empty()
                            && pool.active_count() == 0
                            && pool.queued_count() == 0
                        {
                            let worker = metadata_update_worker(
                                Arc::clone(&job_action),
                                Arc::clone(&queue),
                            );

                            pool.execute(worker);
                        }
                        error!(
                            "MD Update: Error receiving metadata from \
                             assignment checker thread: {}",
                            e
                        );
                        break;
                    }
                };

                queue_back.push(assignment);

                // If all the pools threads are devoted to workers there's
                // really no reason to queue up a new worker.
                let total_jobs = pool.active_count() + pool.queued_count();
                if total_jobs >= pool.max_count() {
                    continue;
                }

                // XXX: async/await candidate?
                let worker = metadata_update_worker(
                    Arc::clone(&job_action),
                    Arc::clone(&queue),
                );

                pool.execute(worker);
            }
            pool.join();
            Ok(())
        })
        .map_err(Error::from)
}

#[cfg(test)]
mod tests {
    use super::*;
    use crate::agent::AgentAssignmentStats;
    use crate::picker::PickerAlgorithm;
    use crate::util;
    use quickcheck::{Arbitrary, StdThreadGen};
    use quickcheck_helpers::random::string as random_string;
    use rand::Rng;

    fn generate_storage_node(local: bool) -> StorageNode {
        let mut rng = rand::thread_rng();
        let available_mb: u64 = rng.gen();
        let percent_used: u8 = rng.gen_range(0, 101);
        let filesystem: String = util::random_string(rng.gen_range(1, 20));
        let datacenter: String = util::random_string(rng.gen_range(1, 20));
        let manta_storage_id = match local {
            true => String::from("localhost"),
            false => format!("{}.stor.joyent.us", rng.gen_range(1, 100)),
        };
        let timestamp: u64 = rng.gen();

        StorageNode {
            available_mb,
            percent_used,
            filesystem,
            datacenter,
            manta_storage_id,
            timestamp,
        }
    }

    fn generate_sharks(num_sharks: u8, local_only: bool) -> Vec<StorageNode> {
        let mut ret = vec![];

        for _ in 0..num_sharks {
            ret.push(generate_storage_node(local_only));
        }
        ret
    }

    struct MockPicker;

    impl MockPicker {
        fn new() -> Self {
            MockPicker {}
        }
    }

    impl SharkSource for MockPicker {
        fn choose(&self, _: &PickerAlgorithm) -> Option<Vec<StorageNode>> {
            let mut rng = rand::thread_rng();
            let random = rng.gen_range(0, 10);

            if random == 0 {
                return None;
            }

            Some(generate_sharks(random, true))
        }
    }

    #[derive(Default)]
    struct EmptyPicker {}
    impl SharkSource for EmptyPicker {
        fn choose(&self, _algo: &PickerAlgorithm) -> Option<Vec<StorageNode>> {
            None
        }
    }

    #[test]
    fn assignment_processing_test() {
        let mut g = StdThreadGen::new(10);
        let job_action = EvacuateJob::new(
            String::from("1.stor.fakedomain.us"),
            "fakedomain.us",
            "assignment_processing_test.db",
        );

        // Create the database table
        assert!(job_action.create_table().is_ok());

        // Create a vector to hold the evacuate objects and a new assignment.
        let mut eobjs = vec![];
        let mut assignment = Assignment::new(StorageNode::arbitrary(&mut g));

        // We will use this uuid throughout the test.
        let uuid = assignment.id.clone();

        // Create some EvacuateObjects
        for _ in 0..100 {
            let mobj = MantaObject::arbitrary(&mut g);
            let ssobj = SharkSpotterObject {
                shard: 1,
                object: mobj,
                etag: random_string(&mut g, 10),
            };

            let mut eobj = EvacuateObject::new(ssobj);
            eobj.assignment_id = uuid.clone();
            eobjs.push(eobj);
        }

        // Put the EvacuateObject's into the DB so that the process function
        // can look them up later.
        job_action
            .insert_many_into_db(&eobjs)
            .expect("process test: insert many");

        let mut tasks = HashMap::new();
        let mut failed_tasks = vec![];

        // We create a hash of the counts of each arbitrarily generated
        // status.  This way we can test to ensure that we end up with exactly
        // the right amount of EvacuateObject's each with the correct status in
        // the DB.
        let mut status_hash = HashMap::new();

        for i in 0..eobjs.len() {
            let mut task = Task::arbitrary(&mut g);
            task.object_id = eobjs[i].object.object_id.clone();

            if i % 2 != 0 {
                let stat = ObjectSkippedReason::arbitrary(&mut g);
                let entry_count = status_hash.entry(stat).or_insert(0);

                *entry_count += 1;
                task.status = TaskStatus::Failed(stat);
                failed_tasks.push(task.clone());
            } else {
                task.status = TaskStatus::Complete;
            }
            tasks.insert(task.object_id.clone(), task);
        }

        // Add the tasks, and pretend as though this assignment has been
        // assigned.
        assignment.tasks = tasks.clone();
        assignment.state = AssignmentState::Assigned;

        let mut assignments =
            job_action.assignments.write().expect("write lock");
        assignments.insert(uuid.clone(), assignment);

        drop(assignments);

        let mut agent_assignment_stats = AgentAssignmentStats::new(10);
        agent_assignment_stats.state =
            AgentAssignmentState::Complete(Some(failed_tasks));

        let agent_assignment = AgentAssignment {
            uuid: uuid.clone(),
            stats: agent_assignment_stats,
            tasks: vec![],
        };

        job_action
            .process(agent_assignment)
            .expect("Process assignment");

        use super::evacuateobjects::dsl::{
            assignment_id, evacuateobjects, skipped_reason, status,
        };

        let locked_conn = job_action.conn.lock().expect("DB conn");

        let records: Vec<EvacuateObject> = evacuateobjects
            .filter(assignment_id.eq(&uuid))
            .filter(status.eq(EvacuateObjectStatus::Skipped))
            .load::<EvacuateObject>(&*locked_conn)
            .expect("getting filtered objects");

        debug!("records: {:#?}", &records);
        assert_eq!(records.len(), eobjs.len() / 2);

        status_hash.iter().for_each(|(reason, count)| {
            debug!("Checking {:#?}, count of {}", reason, count);
            let skipped_reason_records = evacuateobjects
                .filter(assignment_id.eq(&uuid))
                .filter(status.eq(EvacuateObjectStatus::Skipped))
                .filter(skipped_reason.eq(reason))
                .load::<EvacuateObject>(&*locked_conn)
                .expect("getting filtered objects");

            assert_eq!(skipped_reason_records.len(), *count as usize);
        });
    }

    #[test]
    fn empty_picker_test() {
        let _guard = util::init_global_logger();
        let picker = Arc::new(EmptyPicker {});
        let (empty_assignment_tx, _) = crossbeam::bounded(5);
        let (checker_fini_tx, _) = crossbeam::bounded(1);

        // These tests are run locally and don't go out over the network so any properly formatted
        // host/domain name is valid here.
        let job_action = EvacuateJob::new(
            String::from("1.stor.fakedomain.us"),
            "fakedomain.us",
            "empty_picker_test.db",
        );
        let job_action = Arc::new(job_action);

        let assignment_manager_handle = match start_assignment_manager(
            empty_assignment_tx,
            checker_fini_tx,
            Arc::clone(&job_action),
            Arc::clone(&picker),
        ) {
            Ok(h) => h,
            Err(e) => {
                assert_eq!(
                    true, false,
                    "Could not start assignment manager {}",
                    e
                );
                return;
            }
        };

        let ret = assignment_manager_handle
            .join()
            .expect("assignment manager handle");

        assert_eq!(ret.is_err(), true);

        match ret.unwrap_err() {
            Error::Internal(e) => {
                assert_eq!(e.code, InternalErrorCode::PickerError);
            }
            _ => {
                assert_eq!(1, 0, "Incorrect Error Code");
            }
        }
    }

    #[test]
    fn skip_object_test() {
        // TODO: add test that includes skipped objects
        let _guard = util::init_global_logger();
    }

    #[test]
    fn duplicate_object_id_test() {
        // TODO: add test that includes duplicate object IDs
        let _guard = util::init_global_logger();
    }

    #[test]
    fn validate_destination_test() {
        let _guard = util::init_global_logger();
        let mut g = StdThreadGen::new(10);
        let obj = MantaObject::arbitrary(&mut g);

        // Currently, the arbitrary implementation for a MantaObject
        // automatically gives it 2 sharks by default.  If that ever changes
        // in the future, this assertion will fail, letting us know that we
        // need to revisit it.  Until then, it seems more count on 2 sharks.
        assert_eq!(
            obj.sharks.len(),
            2,
            "Expected two sharks as part of the MantaObject."
        );

        let from_shark = obj.sharks[0].clone();
        let mut to_shark = generate_storage_node(true);

        // Test evacuation to different shark in the same datacenter.
        to_shark.datacenter = from_shark.datacenter.clone();
        assert!(
            validate_destination(&obj, &from_shark, &to_shark).is_none(),
            "Failed to evacuate to another shark in the same data center."
        );

        // Test compromising fault domain.
        to_shark.datacenter = obj.sharks[1].datacenter.clone();
        assert_eq!(
            validate_destination(&obj, &from_shark, &to_shark),
            Some(ObjectSkippedReason::ObjectAlreadyInDatacenter),
            "Attempt to place more than one object in the same data center."
        );

        // Test evacuating an object to the mako being evacuated.
        to_shark.manta_storage_id = from_shark.manta_storage_id.clone();
        assert_eq!(
            validate_destination(&obj, &from_shark, &to_shark),
            Some(ObjectSkippedReason::ObjectAlreadyOnDestShark),
            "Attempt to evacuate an object back to its source."
        );

        // Test evacuating an object to a shark it is already on.
        to_shark.manta_storage_id = obj
            .sharks
            .iter()
            .find(|s| s.manta_storage_id != from_shark.manta_storage_id)
            .expect(
                "Should be able to find a shark that this object is not \
                 already on",
            )
            .manta_storage_id
            .clone();

        assert_eq!(
            validate_destination(&obj, &from_shark, &to_shark),
            Some(ObjectSkippedReason::ObjectAlreadyOnDestShark),
            "Attempt to evacuate an object back to its source."
        );
    }

    #[test]
    fn full_test() {
        let _guard = util::init_global_logger();
        let now = std::time::Instant::now();
        let picker = MockPicker::new();
        let picker = Arc::new(picker);

        let (empty_assignment_tx, empty_assignment_rx) = crossbeam::bounded(5);
        let (full_assignment_tx, full_assignment_rx) = crossbeam::bounded(5);
        let (obj_tx, obj_rx) = crossbeam::bounded(5);
        let (md_update_tx, md_update_rx) = crossbeam::bounded(5);
        let (checker_fini_tx, checker_fini_rx) = crossbeam::bounded(1);

        // These tests are run locally and don't go out over the network so any properly formatted
        // host/domain name is valid here.
        let job_action = EvacuateJob::new(
            String::from("1.stor.fakedomain.us"),
            "region.fakedomain.us",
            "full_test.db",
        );

        // Create the database table
        assert!(job_action.create_table().is_ok());

        let job_action = Arc::new(job_action);

        let mut test_objects = vec![];

        let mut g = StdThreadGen::new(10);
        for _ in 0..2 {
            let mobj = MantaObject::arbitrary(&mut g);
            test_objects.push(mobj);
        }

        let test_objects_copy = test_objects.clone();

        let builder = thread::Builder::new();
        let obj_generator_th = builder
            .name(String::from("object_generator_test"))
            .spawn(move || {
                for o in test_objects_copy.into_iter() {
                    let ssobj = SharkSpotterObject {
                        shard: 1,
                        object: o.clone(),
                        // TODO
                        etag: String::from("Fake_etag"),
                    };
                    match obj_tx.send(ssobj) {
                        Ok(()) => (),
                        Err(e) => {
                            error!(
                                "Could not send object.  Assignment \
                                 generator must have shutdown {}.",
                                e
                            );
                            break;
                        }
                    }
                }
            })
            .expect("failed to build object generator thread");

        let metadata_update_thread =
            start_metadata_update_broker(Arc::clone(&job_action), md_update_rx)
                .expect("start metadata updater thread");

        let assignment_checker_thread = start_assignment_checker(
            Arc::clone(&job_action),
            checker_fini_rx,
            md_update_tx,
        )
        .expect("start assignment checker thread");

        let assign_post_thread =
            start_assignment_post(full_assignment_rx, Arc::clone(&job_action))
                .expect("assignment post thread");

        let generator_thread = start_assignment_generator(
            obj_rx,
            empty_assignment_rx,
            full_assignment_tx,
            Arc::clone(&job_action),
        )
        .expect("start assignment generator");

        let manager_thread = start_assignment_manager(
            empty_assignment_tx,
            checker_fini_tx,
            Arc::clone(&job_action),
            Arc::clone(&picker),
        )
        .expect("start assignment manager");

        obj_generator_th.join().expect("object generator thread");

        match manager_thread
            .join()
            .expect("test assignment manager thread")
        {
            Ok(()) => (),
            Err(e) => {
                if let Error::Internal(err) = e {
                    if err.code == InternalErrorCode::PickerError {
                        error!(
                            "Enountered empty picker on startup, exiting \
                             safely"
                        );
                    } else {
                        panic!("error {}", err);
                    }
                } else {
                    panic!("error {}", e);
                }
            }
        }

        generator_thread
            .join()
            .expect("assignment generator thread")
            .expect("Error joining assignment generator thread");

        metadata_update_thread
            .join()
            .expect("joining MD update thread")
            .expect("internal MD update thread");

        assignment_checker_thread
            .join()
            .expect("joining assignment checker thread")
            .expect("internal assignment checker thread");

        assign_post_thread
            .join()
            .expect("joining assignment post thread")
            .expect("internal assignment post thread");

        debug!("TOTAL TIME: {}ms", now.elapsed().as_millis());
        debug!(
            "TOTAL INSERT DB TIME: {}ms",
            job_action.total_db_time.lock().expect("db time lock")
        );
    }
}<|MERGE_RESOLUTION|>--- conflicted
+++ resolved
@@ -1057,17 +1057,13 @@
             }
         }
 
-<<<<<<< HEAD
-        moray_client::put_object(mclient, &object, &etag)?;
-=======
-        if let Err(e) = moray_client::put_object(mclient, &object, &etag, log) {
+        if let Err(e) = moray_client::put_object(mclient, &object, &etag) {
             self.mark_object_error(
                 &object.object_id,
                 EvacuateObjectError::MetadataUpdateFailed,
             );
             return Err(e);
         }
->>>>>>> 83e32243
 
         Ok(object)
     }
@@ -2164,6 +2160,7 @@
 
     #[test]
     fn assignment_processing_test() {
+        let _guard = util::init_global_logger();
         let mut g = StdThreadGen::new(10);
         let job_action = EvacuateJob::new(
             String::from("1.stor.fakedomain.us"),
